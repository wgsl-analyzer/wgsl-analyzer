name: Dependencies

on:
  pull_request:
    paths:
      - "**/Cargo.toml"
      - "deny.toml"

permissions: {}

concurrency:
  group: ${{ github.workflow }}-${{ github.event.pull_request.number || github.ref }}
  cancel-in-progress: true

env:
  CARGO_TERM_COLOR: always
  CARGO_NET_RETRY: 10
  RUST_BACKTRACE: short
  RUSTUP_MAX_RETRIES: 10
  RUSTFLAGS: -D warnings

defaults:
  run:
    shell: bash

jobs:
  cargo-deny:
    runs-on: ubuntu-latest
    steps:
      - name: Check out repository
<<<<<<< HEAD
        uses: actions/checkout@v4
      - name: Run cargo-deny
        uses: EmbarkStudios/cargo-deny-action@v2
=======
        uses: actions/checkout@v5

      - name: Filter by paths
        uses: dorny/paths-filter@v3.0.2
        id: filter
        with:
          filters: |
            toml:
              - '**/Cargo.toml'
              - 'deny.toml'

  deny:
    needs: changes
    if: needs.changes.outputs.toml == 'true'
    runs-on: ubuntu-latest
    steps:
      - name: Check out repository
        uses: actions/checkout@v5

      - name: Install stable Rust toolchain
        uses: dtolnay/rust-toolchain@1.90.0

      - name: Install cargo-deny
        run: cargo install cargo-deny

      - name: Check for security advisories and unmaintained crates
        run: cargo deny check advisories

      - name: Check for banned and duplicated or disallowed dependencies
        run: cargo deny check bans

      - name: Check for unauthorized licenses
        run: cargo deny check licenses

      - name: Checked for unauthorized crate sources
        run: cargo deny check sources
>>>>>>> 022d67b7
<|MERGE_RESOLUTION|>--- conflicted
+++ resolved
@@ -28,45 +28,7 @@
     runs-on: ubuntu-latest
     steps:
       - name: Check out repository
-<<<<<<< HEAD
         uses: actions/checkout@v4
       - name: Run cargo-deny
         uses: EmbarkStudios/cargo-deny-action@v2
-=======
-        uses: actions/checkout@v5
-
-      - name: Filter by paths
-        uses: dorny/paths-filter@v3.0.2
-        id: filter
-        with:
-          filters: |
-            toml:
-              - '**/Cargo.toml'
-              - 'deny.toml'
-
-  deny:
-    needs: changes
-    if: needs.changes.outputs.toml == 'true'
-    runs-on: ubuntu-latest
-    steps:
-      - name: Check out repository
-        uses: actions/checkout@v5
-
-      - name: Install stable Rust toolchain
-        uses: dtolnay/rust-toolchain@1.90.0
-
-      - name: Install cargo-deny
-        run: cargo install cargo-deny
-
-      - name: Check for security advisories and unmaintained crates
-        run: cargo deny check advisories
-
-      - name: Check for banned and duplicated or disallowed dependencies
-        run: cargo deny check bans
-
-      - name: Check for unauthorized licenses
-        run: cargo deny check licenses
-
-      - name: Checked for unauthorized crate sources
-        run: cargo deny check sources
->>>>>>> 022d67b7
+        uses: actions/checkout@v5