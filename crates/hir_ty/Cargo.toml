--- conflicted
+++ resolved
@@ -16,15 +16,6 @@
 base-db.workspace = true
 hir-def.workspace = true
 
-<<<<<<< HEAD
-salsa.workspace = true
-la-arena.workspace = true
-either.workspace = true
-rustc-hash.workspace = true
-itertools.workspace = true
-smallvec.workspace = true
-wgsl-types.workspace = true
-=======
 salsa = "0.17.0-pre.2"
 la-arena = "0.3.1"
 either = "1.15.0"
@@ -35,7 +26,7 @@
   "union",
   "const_generics",
 ] }
->>>>>>> 386419a5
+wgsl-types = { version = "0.2.0", git = "https://github.com/wgsl-tooling-wg/wesl-rs.git", features = ["naga-ext"] }
 
 [lints]
 workspace = true