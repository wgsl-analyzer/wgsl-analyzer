[package]
name = "base-db"
version = "0.0.0"
repository.workspace = true
description = "Basic database traits for wgsl-analyzer. The concrete DB is defined by `ide` (aka `wa_ap_ide`)."
edition.workspace = true
license.workspace = true
rust-version.workspace = true

[lib]
doctest = false

[dependencies]
salsa = "0.17.0-pre.2"
rowan = "0.16.1"
rustc-hash = "2.1.1"
syntax.workspace = true
<<<<<<< HEAD
=======
regex = { version = "1.12.2", default-features = false, features = [
  "std",
  "unicode",
] }
>>>>>>> 7b8ade1d
triomphe = { version = "0.1.15", default-features = false, features = ["std"] }
line-index = "0.1.2"
vfs.workspace = true

[lints]
workspace = true<|MERGE_RESOLUTION|>--- conflicted
+++ resolved
@@ -1,29 +1,22 @@
 [package]
 name = "base-db"
 version = "0.0.0"
+edition.workspace = true
+rust-version.workspace = true
+description = "Basic database traits for wgsl-analyzer. The concrete DB is defined by `ide` (aka `wa_ap_ide`)."
 repository.workspace = true
-description = "Basic database traits for wgsl-analyzer. The concrete DB is defined by `ide` (aka `wa_ap_ide`)."
-edition.workspace = true
 license.workspace = true
-rust-version.workspace = true
 
 [lib]
 doctest = false
 
 [dependencies]
-salsa = "0.17.0-pre.2"
+line-index = "0.1.2"
 rowan = "0.16.1"
 rustc-hash = "2.1.1"
+salsa = "0.17.0-pre.2"
 syntax.workspace = true
-<<<<<<< HEAD
-=======
-regex = { version = "1.12.2", default-features = false, features = [
-  "std",
-  "unicode",
-] }
->>>>>>> 7b8ade1d
 triomphe = { version = "0.1.15", default-features = false, features = ["std"] }
-line-index = "0.1.2"
 vfs.workspace = true
 
 [lints]
