[package]
name = "base-db"
version = "0.0.0"
repository.workspace = true
description = "Basic database traits for wgsl-analyzer. The concrete DB is defined by `ide` (aka `wa_ap_ide`)."

authors.workspace = true
edition.workspace = true
license.workspace = true
rust-version.workspace = true

[lib]
doctest = false

[dependencies]
salsa = "0.17.0-pre.2"
rowan = "0.16.1"
rustc-hash = "2.1.1"
syntax.workspace = true
<<<<<<< HEAD
triomphe.workspace = true
line-index.workspace = true
=======
regex = { version = "1.11.3", default-features = false, features = [
  "std",
  "unicode",
] }
triomphe = { version = "0.1.14", default-features = false, features = ["std"] }
line-index = "0.1.2"
>>>>>>> 386419a5
vfs.workspace = true

[lints]
workspace = true<|MERGE_RESOLUTION|>--- conflicted
+++ resolved
@@ -17,17 +17,8 @@
 rowan = "0.16.1"
 rustc-hash = "2.1.1"
 syntax.workspace = true
-<<<<<<< HEAD
-triomphe.workspace = true
-line-index.workspace = true
-=======
-regex = { version = "1.11.3", default-features = false, features = [
-  "std",
-  "unicode",
-] }
 triomphe = { version = "0.1.14", default-features = false, features = ["std"] }
 line-index = "0.1.2"
->>>>>>> 386419a5
 vfs.workspace = true
 
 [lints]
