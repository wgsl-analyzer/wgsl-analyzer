--- conflicted
+++ resolved
@@ -15,15 +15,7 @@
 rowan = "0.16.1"
 rustc-hash = "2.1.1"
 syntax.workspace = true
-<<<<<<< HEAD
-triomphe = { version = "0.1.14", default-features = false, features = ["std"] }
-=======
-regex = { version = "1.11.3", default-features = false, features = [
-  "std",
-  "unicode",
-] }
 triomphe = { version = "0.1.15", default-features = false, features = ["std"] }
->>>>>>> 7eb38c18
 line-index = "0.1.2"
 vfs.workspace = true
 
