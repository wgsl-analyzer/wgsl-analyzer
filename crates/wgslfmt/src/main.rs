--- conflicted
+++ resolved
@@ -7,14 +7,9 @@
 const HELP_STR: &str = r#"wgslfmt [options] <file>...
 
 Options:
-    --check     Run in 'check' mode. Exists with 0 if input is
-                formatted correctly. Exits with 1 and prints a diff if
-<<<<<<< HEAD
-                formatting is required.
-=======
-                formatting is requried.
+    --check     Run in 'check' mode. Exists with 0 if input is formatted correctly.
+                Exits with 1 and prints a diff if formatting is requried.
     --tabs      Use tabs for indentation (instead of spaces)
->>>>>>> 38413762
 "#;
 
 struct Args {
