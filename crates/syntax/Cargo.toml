--- conflicted
+++ resolved
@@ -1,11 +1,11 @@
 [package]
 name = "syntax"
 version = "0.0.0"
+edition.workspace = true
+rust-version.workspace = true
+description = "Concrete syntax tree definitions for wgsl-analyzer."
 repository.workspace = true
-description = "Concrete syntax tree definitions for wgsl-analyzer."
-edition.workspace = true
 license.workspace = true
-rust-version.workspace = true
 
 [lib]
 doctest = false
@@ -13,14 +13,10 @@
 [dependencies]
 either = "1.15.0"
 itertools = "0.14.0"
+parser.workspace = true
 rowan = "0.16.1"
-parser.workspace = true
-<<<<<<< HEAD
-smol_str = "0.3.2"
-triomphe = { version = "0.1.14", default-features = false, features = ["std"] }
-=======
 smol_str = "0.3.4"
->>>>>>> 7b8ade1d
+triomphe = { version = "0.1.15", default-features = false, features = ["std"] }
 
 [lints]
 workspace = true