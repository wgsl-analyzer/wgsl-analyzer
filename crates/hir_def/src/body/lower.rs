use either::Either;
use syntax::{AstNode as _, HasGenerics as _, HasName as _, ast, pointer::AstPointer};

use super::{Binding, BindingId, Body, BodySourceMap, SyntheticSyntax};
use crate::{
    HirFileId, InFile,
    database::DefDatabase,
    expression_store::{ExpressionStoreBuilder, lower::ExprCollector},
    expression::{Callee, Expression, ExpressionId, Statement, StatementId, parse_literal},
    hir_file_id::relative_file,
    module_data::Name,
    type_ref::{TypeReference, matrix_dimensions, vector_dimensions},
};

pub(super) fn lower_function_body(
    database: &dyn DefDatabase,
    file_id: HirFileId,
    param_list: Option<ast::FunctionParameters>,
    body: Option<ast::CompoundStatement>,
) -> (Body, BodySourceMap) {
    Collector {
        expressions: ExprCollector::new(database),
        database,
        body: Body::default(),
        source_map: BodySourceMap::default(),
        file_id,
    }
    .collect_function(param_list, body)
}

pub(super) fn lower_global_var_declaration(
    database: &dyn DefDatabase,
    file_id: HirFileId,
    declaration: &ast::VariableDeclaration,
) -> (Body, BodySourceMap) {
    Collector {
        expressions: ExprCollector::new(database),
        database,
        body: Body::default(),
        source_map: BodySourceMap::default(),
        file_id,
    }
    .collect_global_var_declaration(declaration)
}

pub(super) fn lower_global_constant_declaration(
    database: &dyn DefDatabase,
    file_id: HirFileId,
    declaration: &ast::ConstantDeclaration,
) -> (Body, BodySourceMap) {
    Collector {
        expressions: ExprCollector::new(database),
        database,
        body: Body::default(),
        source_map: BodySourceMap::default(),
        file_id,
    }
    .collect_global_constant_declaration(declaration)
}

pub(super) fn lower_override_declaration(
    database: &dyn DefDatabase,
    file_id: HirFileId,
    declaration: &ast::OverrideDeclaration,
) -> (Body, BodySourceMap) {
    Collector {
        expressions: ExprCollector::new(database),
        database,
        body: Body::default(),
        source_map: BodySourceMap::default(),
        file_id,
    }
    .collect_override_declaration(declaration)
}

struct Collector<'database> {
    expressions: ExprCollector<'database>,
    database: &'database dyn DefDatabase,
    body: Body,
    source_map: BodySourceMap,
    file_id: HirFileId,
}

impl Collector<'_> {
    fn collect_function(
        mut self,
        param_list: Option<ast::FunctionParameters>,
        body: Option<ast::CompoundStatement>,
    ) -> (Body, BodySourceMap) {
        self.collect_function_param_list(param_list);

        self.body.root = body
            .map(|body| self.collect_compound_statement(&body))
            .map(Either::Left);

        (self.body, self.source_map)
    }

    fn collect_function_param_list(
        &mut self,
        param_list: Option<ast::FunctionParameters>,
    ) {
        if let Some(param_list) = param_list {
            for parameter in param_list.parameters() {
                let binding_id = self.collect_name_opt(parameter.name());
                self.body.parameters.push(binding_id);
            }
        }
    }

    fn collect_global_var_declaration(
        mut self,
        declaration: &ast::VariableDeclaration,
    ) -> (Body, BodySourceMap) {
        self.body.root = declaration
            .init()
            .map(|expression| self.collect_expression(expression))
            .map(Either::Right);

        self.body.main_binding = declaration.name().map(|binding| self.collect_name(binding));

        (self.body, self.source_map)
    }

    fn collect_global_constant_declaration(
        mut self,
        declaration: &ast::ConstantDeclaration,
    ) -> (Body, BodySourceMap) {
        self.body.root = declaration
            .init()
            .map(|expression| self.collect_expression(expression))
            .map(Either::Right);

        self.body.main_binding = declaration.name().map(|binding| self.collect_name(binding));

        (self.body, self.source_map)
    }

    fn collect_override_declaration(
        mut self,
        declaration: &ast::OverrideDeclaration,
    ) -> (Body, BodySourceMap) {
        self.body.root = declaration
            .init()
            .map(|expression| self.collect_expression(expression))
            .map(Either::Right);

        self.body.main_binding = declaration.name().map(|binding| self.collect_name(binding));

        (self.body, self.source_map)
    }

    fn collect_name(
        &mut self,
        binding: ast::Name,
    ) -> BindingId {
        let source = AstPointer::new(&binding);
        let name = Name::from(binding);
        self.alloc_name(Binding { name }, source)
    }

    fn collect_name_opt(
        &mut self,
        binding: Option<ast::Name>,
    ) -> BindingId {
        match binding {
            Some(binding) => self.collect_name(binding),
            None => self.missing_binding(),
        }
    }

    fn collect_compound_statement_opt(
        &mut self,
        compound_statement: Option<ast::CompoundStatement>,
    ) -> StatementId {
        match compound_statement {
            Some(statement) => self.collect_compound_statement(&statement),
            None => self.missing_statement(),
        }
    }

    fn collect_compound_statement(
        &mut self,
        compound_statement: &ast::CompoundStatement,
    ) -> StatementId {
        let statements = compound_statement
            .statements()
            .filter_map(|statement| self.collect_statement(&statement))
            .collect();

        self.body
            .statements
            .alloc(Statement::Compound { statements })
    }

    #[expect(clippy::too_many_lines, reason = "TODO")]
    fn collect_statement(
        &mut self,
        statement: &ast::Statement,
    ) -> Option<StatementId> {
        let hir_statement = match &statement {
            ast::Statement::VariableDeclaration(variable_statement) => {
                let binding_id = self.collect_name_opt(variable_statement.name());
                let initializer = variable_statement
                    .init()
                    .map(|expression| self.collect_expression(expression));
                let type_ref = variable_statement
                    .ty()
                    .and_then(|typo| TypeReference::try_from(typo).ok());

                let (address_space, access_mode) = variable_statement
                    .generic_arg_list()
                    .map(|v| v.generics())
                    .map(|v| {
                        (
                            v.next()
                                .map(|expression| self.collect_expression(expression)),
                            v.next()
                                .map(|expression| self.collect_expression(expression)),
                        )
                    })
                    .unwrap_or_default();

                Statement::Variable {
                    binding_id,
                    type_ref,
                    initializer,
                    address_space,
                    access_mode,
                }
            },
            ast::Statement::ConstantDeclaration(variable_statement) => {
                let binding_id = self.collect_name_opt(variable_statement.name());
                let initializer = variable_statement
                    .init()
                    .map(|expression| self.collect_expression(expression));
                let type_ref = variable_statement
                    .ty()
                    .and_then(|typo| TypeReference::try_from(typo).ok());

                Statement::Const {
                    binding_id,
                    type_ref,
                    initializer,
                }
            },

            ast::Statement::LetDeclaration(variable_statement) => {
                let binding_id = self.collect_name_opt(variable_statement.name());
                let initializer = variable_statement
                    .init()
                    .map(|expression| self.collect_expression(expression));
                let type_ref = variable_statement
                    .ty()
                    .and_then(|typo| TypeReference::try_from(typo).ok());

                Statement::Let {
                    binding_id,
                    type_ref,
                    initializer,
                }
            },
            ast::Statement::CompoundStatement(compound_statement) => {
                return Some(self.collect_compound_statement(compound_statement));
            },
            ast::Statement::ReturnStatement(ret_statement) => {
                let expression = ret_statement
                    .expression()
                    .map(|expression| self.collect_expression(expression));
                Statement::Return { expression }
            },
            ast::Statement::AssignmentStatement(assignment) => {
                let left_side = self.collect_expression_opt(assignment.left_side());
                let right_side = self.collect_expression_opt(assignment.right_side());
                Statement::Assignment {
                    left_side,
                    right_side,
                }
            },
            ast::Statement::CompoundAssignmentStatement(assignment) => {
                let left_side = self.collect_expression_opt(assignment.left_side());
                let right_side = self.collect_expression_opt(assignment.right_side());
                let op = assignment.operator()?;
                Statement::CompoundAssignment {
                    left_side,
                    right_side,
                    op,
                }
            },
            ast::Statement::IncrementDecrementStatement(statement) => {
                let expression = self.collect_expression_opt(statement.expression());
                let op = statement.increment_decrement()?;
                Statement::IncrDecr { expression, op }
            },
            ast::Statement::IfStatement(if_statement) => {
                let condition = self
                    .collect_expression_opt(if_statement.if_block().and_then(|v| v.condition()));
                let block = self.collect_compound_statement_opt(
                    if_statement.if_block().and_then(|v| v.block()),
                );
                let else_if_blocks = if_statement
                    .else_if_blocks()
                    .map(|block| self.collect_compound_statement_opt(block.block()))
                    .collect();
                let else_block = if_statement
                    .else_block()
                    .map(|block| self.collect_compound_statement_opt(block.block()));
                Statement::If {
                    condition,
                    block,
                    else_if_blocks,
                    else_block,
                }
            },
            ast::Statement::SwitchStatement(statement) => {
                let expression = self.collect_expression_opt(statement.expression());

                let (case_blocks, default_block) = match statement.block() {
                    Some(block) => {
                        let case_blocks = block
                            .cases()
                            .map(|case| {
                                let selectors =
                                    case.selectors().map_or_else(Vec::new, |selectors| {
                                        selectors
                                            .exprs()
                                            .map(|expression| self.collect_expression(expression))
                                            .collect()
                                    });
                                let block = self.collect_compound_statement_opt(case.block());
                                (selectors, block)
                            })
                            .collect();

                        let default_block = block
                            .default()
                            .last()
                            .map(|default| self.collect_compound_statement_opt(default.block()));

                        (case_blocks, default_block)
                    },
                    None => (Vec::default(), None),
                };

                Statement::Switch {
                    expression,
                    case_blocks,
                    default_block,
                }
            },
            ast::Statement::ForStatement(for_statement) => {
                let initializer = for_statement
                    .initializer()
                    .and_then(|initializer| self.collect_statement(&initializer));
                let condition = for_statement
                    .condition()
                    .map(|init| self.collect_expression(init));
                let continuing_part = for_statement
                    .continuing_part()
                    .and_then(|initializer| self.collect_statement(&initializer));

                let block = self.collect_compound_statement_opt(for_statement.block());

                Statement::For {
                    initializer,
                    condition,
                    continuing_part,
                    block,
                }
            },
            ast::Statement::WhileStatement(while_statement) => {
                let condition = self.collect_expression_opt(while_statement.condition());
                let block = self.collect_compound_statement_opt(while_statement.block());
                Statement::While { condition, block }
            },
            ast::Statement::Discard(_) => Statement::Discard,
            ast::Statement::Break(_) => Statement::Break,
            ast::Statement::Continue(_) => Statement::Continue,
            ast::Statement::ContinuingStatement(continuing) => Statement::Continuing {
                block: self.collect_compound_statement_opt(continuing.block()),
            },
            ast::Statement::FunctionCallStatement(expression) => {
                let expression = self.collect_expression_opt(expression.expression());
                Statement::Expression { expression }
            },
            ast::Statement::LoopStatement(statement) => {
                let body = self.collect_compound_statement_opt(statement.block());
                Statement::Loop { body }
            },
        };

        let id = self.allocate_statement(hir_statement, AstPointer::new(statement));
        Some(id)
    }

    fn collect_expression(
        &mut self,
        expression: ast::Expression,
    ) -> ExpressionId {
<<<<<<< HEAD
        self.expressions.collect_expression(expression)
=======
        let syntax_pointer = AstPointer::new(&expression);
        let expression = match expression {
            ast::Expression::InfixExpression(expression) => {
                let left_side = self.collect_expression_opt(expression.left_side());
                let right_side = self.collect_expression_opt(expression.right_side());

                expression
                    .op_kind()
                    .map_or(Expression::Missing, |op| Expression::BinaryOperation {
                        left_side,
                        right_side,
                        operation: op,
                    })
            },
            ast::Expression::PrefixExpression(prefix_expression) => {
                let expression = self.collect_expression_opt(prefix_expression.expression());
                prefix_expression
                    .op_kind()
                    .map_or(Expression::Missing, |op| Expression::UnaryOperator {
                        expression,
                        op,
                    })
            },
            ast::Expression::Literal(literal) => {
                let literal = literal.kind();
                Expression::Literal(parse_literal(literal))
            },
            ast::Expression::ParenthesisExpression(expression) => {
                let inner = self.collect_expression_opt(expression.inner());
                // make the paren expression point to the inner expression as well
                self.source_map.expression_map.insert(syntax_pointer, inner);
                self.body.parenthesis_expressions.insert(inner);
                return inner;
            },
            ast::Expression::FieldExpression(field) => {
                let expression = self.collect_expression_opt(field.expression());
                let name = field
                    .field()
                    .map_or_else(Name::missing, |field| Name::from(field.text()));

                Expression::Field { expression, name }
            },
            ast::Expression::FunctionCall(call) => {
                let arguments = call
                    .parameters()
                    .into_iter()
                    .flat_map(|parameters| parameters.arguments())
                    .map(|expression| self.collect_expression(expression))
                    .collect();

                let name = call
                    .ident_expression()
                    .and_then(|v| v.name_ref())
                    .map_or_else(Name::missing, Name::from);

                Expression::Call {
                    callee: Callee::Name(name),
                    arguments,
                }
            },
            ast::Expression::PathExpression(path) => {
                let name = path.name_ref().map_or_else(Name::missing, Name::from);

                Expression::Path(name)
            },
            ast::Expression::IndexExpression(index) => {
                let left_side = self.collect_expression_opt(index.expression());
                let index = self.collect_expression_opt(index.index());
                Expression::Index { left_side, index }
            },
            ast::Expression::TypeInitializer(r#type) => {
                let arguments = r#type
                    .arguments()
                    .into_iter()
                    .flat_map(|parameters| parameters.arguments())
                    .map(|expression| self.collect_expression(expression))
                    .collect();

                let r#type = r#type.ty();
                if let Some(r#type) = r#type {
                    let has_generic = r#type.generic_arg_list().is_some();
                    #[expect(
                        clippy::wildcard_enum_match_arm,
                        reason = "To many to list, but could be improved."
                    )]
                    let callee = match r#type {
                        ast::Type::VecType(vec) if !has_generic => {
                            let dimensions = vector_dimensions(&vec);
                            Callee::InferredComponentVec(dimensions)
                        },
                        ast::Type::MatrixType(matrix) if !has_generic => {
                            let (columns, rows) = matrix_dimensions(&matrix);
                            Callee::InferredComponentMatrix { rows, columns }
                        },
                        ast::Type::ArrayType(_) if !has_generic => Callee::InferredComponentArray,
                        other => {
                            let r#type =
                                TypeReference::try_from(other).unwrap_or(TypeReference::Error);
                            Callee::Type(r#type)
                        },
                    };
                    Expression::Call { callee, arguments }
                } else {
                    Expression::Missing
                }
            },
        };

        self.alloc_expression(expression, syntax_pointer)
    }

    fn alloc_expression(
        &mut self,
        expression: Expression,
        source: AstPointer<ast::Expression>,
    ) -> ExpressionId {
        let id = self.make_expression(expression, Ok(source.clone()));
        self.source_map.expression_map.insert(source, id);
        id
>>>>>>> 842a145c
    }
    fn collect_expression_opt(
        &mut self,
        expression: Option<ast::Expression>,
    ) -> ExpressionId {
        self.expressions.collect_expression_opt(expression)
    }
    fn allocate_statement(
        &mut self,
        statement: Statement,
        source: AstPointer<ast::Statement>,
    ) -> StatementId {
        let id = self.make_statement(statement, Ok(source.clone()));
        self.source_map.statement_map.insert(source, id);
        id
    }

    fn make_statement(
        &mut self,
        statement: Statement,
        source: Result<AstPointer<ast::Statement>, SyntheticSyntax>,
    ) -> StatementId {
        let id = self.body.statements.alloc(statement);
        self.source_map.statement_map_back.insert(id, source);
        id
    }

    fn alloc_name(
        &mut self,
        binding: Binding,
        source: AstPointer<ast::Name>,
    ) -> BindingId {
        let id = self.make_binding(binding, Ok(source.clone()));
        self.source_map.binding_map.insert(source, id);
        id
    }

    fn make_binding(
        &mut self,
        binding: Binding,
        source: Result<AstPointer<ast::Name>, SyntheticSyntax>,
    ) -> BindingId {
        let id = self.body.bindings.alloc(binding);
        self.source_map.binding_map_back.insert(id, source);
        id
    }

    fn missing_binding(&mut self) -> la_arena::Idx<Binding> {
        self.make_binding(
            Binding {
                name: Name::missing(),
            },
            Err(SyntheticSyntax),
        )
    }

    fn missing_statement(&mut self) -> StatementId {
        self.make_statement(Statement::Missing, Err(SyntheticSyntax))
    }
}<|MERGE_RESOLUTION|>--- conflicted
+++ resolved
@@ -5,11 +5,13 @@
 use crate::{
     HirFileId, InFile,
     database::DefDatabase,
+    expression::{
+        Expression, ExpressionId, Statement, StatementId, SwitchCaseSelector, parse_literal,
+    },
     expression_store::{ExpressionStoreBuilder, lower::ExprCollector},
-    expression::{Callee, Expression, ExpressionId, Statement, StatementId, parse_literal},
     hir_file_id::relative_file,
     module_data::Name,
-    type_ref::{TypeReference, matrix_dimensions, vector_dimensions},
+    type_ref::TypeReference,
 };
 
 pub(super) fn lower_function_body(
@@ -18,14 +20,7 @@
     param_list: Option<ast::FunctionParameters>,
     body: Option<ast::CompoundStatement>,
 ) -> (Body, BodySourceMap) {
-    Collector {
-        expressions: ExprCollector::new(database),
-        database,
-        body: Body::default(),
-        source_map: BodySourceMap::default(),
-        file_id,
-    }
-    .collect_function(param_list, body)
+    Collector::new(database, file_id).collect_function(param_list, body)
 }
 
 pub(super) fn lower_global_var_declaration(
@@ -33,14 +28,7 @@
     file_id: HirFileId,
     declaration: &ast::VariableDeclaration,
 ) -> (Body, BodySourceMap) {
-    Collector {
-        expressions: ExprCollector::new(database),
-        database,
-        body: Body::default(),
-        source_map: BodySourceMap::default(),
-        file_id,
-    }
-    .collect_global_var_declaration(declaration)
+    Collector::new(database, file_id).collect_global_var_declaration(declaration)
 }
 
 pub(super) fn lower_global_constant_declaration(
@@ -48,14 +36,7 @@
     file_id: HirFileId,
     declaration: &ast::ConstantDeclaration,
 ) -> (Body, BodySourceMap) {
-    Collector {
-        expressions: ExprCollector::new(database),
-        database,
-        body: Body::default(),
-        source_map: BodySourceMap::default(),
-        file_id,
-    }
-    .collect_global_constant_declaration(declaration)
+    Collector::new(database, file_id).collect_global_constant_declaration(declaration)
 }
 
 pub(super) fn lower_override_declaration(
@@ -63,14 +44,7 @@
     file_id: HirFileId,
     declaration: &ast::OverrideDeclaration,
 ) -> (Body, BodySourceMap) {
-    Collector {
-        expressions: ExprCollector::new(database),
-        database,
-        body: Body::default(),
-        source_map: BodySourceMap::default(),
-        file_id,
-    }
-    .collect_override_declaration(declaration)
+    Collector::new(database, file_id).collect_override_declaration(declaration)
 }
 
 struct Collector<'database> {
@@ -82,6 +56,18 @@
 }
 
 impl Collector<'_> {
+    fn new<'a>(
+        database: &'a dyn DefDatabase,
+        file_id: HirFileId,
+    ) -> Collector<'a> {
+        Collector {
+            expressions: ExprCollector::new(database),
+            database,
+            body: Body::default(),
+            source_map: BodySourceMap::default(),
+            file_id,
+        }
+    }
     fn collect_function(
         mut self,
         param_list: Option<ast::FunctionParameters>,
@@ -92,6 +78,7 @@
         self.body.root = body
             .map(|body| self.collect_compound_statement(&body))
             .map(Either::Left);
+        (self.body.store, self.source_map.expressions) = self.expressions.store.finish();
 
         (self.body, self.source_map)
     }
@@ -118,6 +105,7 @@
             .map(Either::Right);
 
         self.body.main_binding = declaration.name().map(|binding| self.collect_name(binding));
+        (self.body.store, self.source_map.expressions) = self.expressions.store.finish();
 
         (self.body, self.source_map)
     }
@@ -132,6 +120,7 @@
             .map(Either::Right);
 
         self.body.main_binding = declaration.name().map(|binding| self.collect_name(binding));
+        (self.body.store, self.source_map.expressions) = self.expressions.store.finish();
 
         (self.body, self.source_map)
     }
@@ -146,10 +135,10 @@
             .map(Either::Right);
 
         self.body.main_binding = declaration.name().map(|binding| self.collect_name(binding));
+        (self.body.store, self.source_map.expressions) = self.expressions.store.finish();
 
         (self.body, self.source_map)
     }
-
     fn collect_name(
         &mut self,
         binding: ast::Name,
@@ -206,12 +195,12 @@
                     .map(|expression| self.collect_expression(expression));
                 let type_ref = variable_statement
                     .ty()
-                    .and_then(|typo| TypeReference::try_from(typo).ok());
+                    .map(|typo| self.expressions.collect_type_specifier(typo));
 
                 let (address_space, access_mode) = variable_statement
                     .generic_arg_list()
                     .map(|v| v.generics())
-                    .map(|v| {
+                    .map(|mut v| {
                         (
                             v.next()
                                 .map(|expression| self.collect_expression(expression)),
@@ -236,7 +225,7 @@
                     .map(|expression| self.collect_expression(expression));
                 let type_ref = variable_statement
                     .ty()
-                    .and_then(|typo| TypeReference::try_from(typo).ok());
+                    .map(|typo| self.expressions.collect_type_specifier(typo));
 
                 Statement::Const {
                     binding_id,
@@ -252,7 +241,7 @@
                     .map(|expression| self.collect_expression(expression));
                 let type_ref = variable_statement
                     .ty()
-                    .and_then(|typo| TypeReference::try_from(typo).ok());
+                    .map(|typo| self.expressions.collect_type_specifier(typo));
 
                 Statement::Let {
                     binding_id,
@@ -324,7 +313,16 @@
                                     case.selectors().map_or_else(Vec::new, |selectors| {
                                         selectors
                                             .exprs()
-                                            .map(|expression| self.collect_expression(expression))
+                                            .map(|expression| match expression {
+                                                ast::SwitchCaseSelector::Expression(expression) => {
+                                                    SwitchCaseSelector::Expression(
+                                                        self.collect_expression(expression),
+                                                    )
+                                                },
+                                                ast::SwitchCaseSelector::Default(_) => {
+                                                    SwitchCaseSelector::Default
+                                                },
+                                            })
                                             .collect()
                                     });
                                 let block = self.collect_compound_statement_opt(case.block());
@@ -332,6 +330,7 @@
                             })
                             .collect();
 
+                        // TODO: What if there are multiple default blocks?
                         let default_block = block
                             .default()
                             .last()
@@ -397,129 +396,7 @@
         &mut self,
         expression: ast::Expression,
     ) -> ExpressionId {
-<<<<<<< HEAD
         self.expressions.collect_expression(expression)
-=======
-        let syntax_pointer = AstPointer::new(&expression);
-        let expression = match expression {
-            ast::Expression::InfixExpression(expression) => {
-                let left_side = self.collect_expression_opt(expression.left_side());
-                let right_side = self.collect_expression_opt(expression.right_side());
-
-                expression
-                    .op_kind()
-                    .map_or(Expression::Missing, |op| Expression::BinaryOperation {
-                        left_side,
-                        right_side,
-                        operation: op,
-                    })
-            },
-            ast::Expression::PrefixExpression(prefix_expression) => {
-                let expression = self.collect_expression_opt(prefix_expression.expression());
-                prefix_expression
-                    .op_kind()
-                    .map_or(Expression::Missing, |op| Expression::UnaryOperator {
-                        expression,
-                        op,
-                    })
-            },
-            ast::Expression::Literal(literal) => {
-                let literal = literal.kind();
-                Expression::Literal(parse_literal(literal))
-            },
-            ast::Expression::ParenthesisExpression(expression) => {
-                let inner = self.collect_expression_opt(expression.inner());
-                // make the paren expression point to the inner expression as well
-                self.source_map.expression_map.insert(syntax_pointer, inner);
-                self.body.parenthesis_expressions.insert(inner);
-                return inner;
-            },
-            ast::Expression::FieldExpression(field) => {
-                let expression = self.collect_expression_opt(field.expression());
-                let name = field
-                    .field()
-                    .map_or_else(Name::missing, |field| Name::from(field.text()));
-
-                Expression::Field { expression, name }
-            },
-            ast::Expression::FunctionCall(call) => {
-                let arguments = call
-                    .parameters()
-                    .into_iter()
-                    .flat_map(|parameters| parameters.arguments())
-                    .map(|expression| self.collect_expression(expression))
-                    .collect();
-
-                let name = call
-                    .ident_expression()
-                    .and_then(|v| v.name_ref())
-                    .map_or_else(Name::missing, Name::from);
-
-                Expression::Call {
-                    callee: Callee::Name(name),
-                    arguments,
-                }
-            },
-            ast::Expression::PathExpression(path) => {
-                let name = path.name_ref().map_or_else(Name::missing, Name::from);
-
-                Expression::Path(name)
-            },
-            ast::Expression::IndexExpression(index) => {
-                let left_side = self.collect_expression_opt(index.expression());
-                let index = self.collect_expression_opt(index.index());
-                Expression::Index { left_side, index }
-            },
-            ast::Expression::TypeInitializer(r#type) => {
-                let arguments = r#type
-                    .arguments()
-                    .into_iter()
-                    .flat_map(|parameters| parameters.arguments())
-                    .map(|expression| self.collect_expression(expression))
-                    .collect();
-
-                let r#type = r#type.ty();
-                if let Some(r#type) = r#type {
-                    let has_generic = r#type.generic_arg_list().is_some();
-                    #[expect(
-                        clippy::wildcard_enum_match_arm,
-                        reason = "To many to list, but could be improved."
-                    )]
-                    let callee = match r#type {
-                        ast::Type::VecType(vec) if !has_generic => {
-                            let dimensions = vector_dimensions(&vec);
-                            Callee::InferredComponentVec(dimensions)
-                        },
-                        ast::Type::MatrixType(matrix) if !has_generic => {
-                            let (columns, rows) = matrix_dimensions(&matrix);
-                            Callee::InferredComponentMatrix { rows, columns }
-                        },
-                        ast::Type::ArrayType(_) if !has_generic => Callee::InferredComponentArray,
-                        other => {
-                            let r#type =
-                                TypeReference::try_from(other).unwrap_or(TypeReference::Error);
-                            Callee::Type(r#type)
-                        },
-                    };
-                    Expression::Call { callee, arguments }
-                } else {
-                    Expression::Missing
-                }
-            },
-        };
-
-        self.alloc_expression(expression, syntax_pointer)
-    }
-
-    fn alloc_expression(
-        &mut self,
-        expression: Expression,
-        source: AstPointer<ast::Expression>,
-    ) -> ExpressionId {
-        let id = self.make_expression(expression, Ok(source.clone()));
-        self.source_map.expression_map.insert(source, id);
-        id
->>>>>>> 842a145c
     }
     fn collect_expression_opt(
         &mut self,
