--- conflicted
+++ resolved
@@ -1,17 +1,11 @@
 [package]
 name = "parser"
 version = "0.0.0"
-<<<<<<< HEAD
-authors.workspace = true
-=======
 repository.workspace = true
 description = "The parser for wgsl-analyzer."
->>>>>>> 7eb38c18
 edition.workspace = true
+license.workspace = true
 rust-version.workspace = true
-description = "The parser for wgsl-analyzer."
-repository.workspace = true
-license.workspace = true
 
 [lib]
 doctest = false
