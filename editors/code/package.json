--- conflicted
+++ resolved
@@ -62,8 +62,7 @@
 		"vscode-languageclient": "^9.0.1"
 	},
 	"devDependencies": {
-<<<<<<< HEAD
-		"@biomejs/biome": "2.1.4",
+		"@biomejs/biome": "^2.1.4",
 		"@tsconfig/node-ts": "^23.6.1",
 		"@tsconfig/node22": "^22.0.2",
 		"@tsconfig/strictest": "^2.0.5",
@@ -73,24 +72,6 @@
 		"@vscode/vsce": "^3.6.0",
 		"esbuild": "^0.25.8",
 		"ovsx": "^0.10.5",
-=======
-		"@eslint/js": "^9.33.0",
-		"@stylistic/eslint-plugin": "^5.2.3",
-		"@stylistic/eslint-plugin-js": "^4.4.1",
-		"@tsconfig/strictest": "^2.0.5",
-		"@types/node": "~24.2.1",
-		"@types/vscode": "~1.102.0",
-		"@typescript-eslint/eslint-plugin": "^8.38.0",
-		"@typescript-eslint/parser": "^8.38.0",
-		"@vscode/test-electron": "^2.5.2",
-		"@vscode/vsce": "^3.6.0",
-		"esbuild": "^0.25.8",
-		"eslint": "^9.33.0",
-		"eslint-config-prettier": "^10.1.8",
-		"eslint-define-config": "^2.1.0",
-		"ovsx": "0.10.5",
-		"prettier": "^3.6.2",
->>>>>>> c7cc44c5
 		"tslib": "^2.8.1",
 		"typescript": "^5.9.2"
 	},
