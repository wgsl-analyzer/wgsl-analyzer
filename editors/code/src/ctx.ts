--- conflicted
+++ resolved
@@ -69,20 +69,6 @@
 
 async function lspOptions(config: Config): Promise<WgslAnalyzerConfiguration> {
 	const start = process.hrtime();
-<<<<<<< HEAD
-	let customImports;
-	if (config.customImports === undefined) {
-		customImports = {};
-	} else {
-		customImports = await mapObjectAsync(config.customImports, resolveImport, (name, _, value) => {
-			assert.ok(value instanceof Error);
-			vscode.window.showErrorMessage(
-				`wgsl-analyzer: failed to resolve import \`${name}\`: ${value}`,
-			);
-		});
-	}
-=======
->>>>>>> 842a145c
 	const elapsed = process.hrtime(start);
 	const millis = elapsed[0] * 1000 + elapsed[1] / 1_000_000;
 	if (millis > 1000) {
@@ -92,72 +78,12 @@
 	}
 
 	return {
-<<<<<<< HEAD
-		customImports,
-		shaderDefs: expectNotUndefined(config.shaderDefs, "shaderDefs was undefined"),
 		diagnostics: expectNotUndefined(config.diagnostics, "diagnostics was undefined"),
 		trace: expectNotUndefined(config.trace, "trace was undefined"),
 		inlayHints: expectNotUndefined(config.inlayHints, "inlayHints was undefined"),
 	};
 }
 
-async function resolveImport(content: string): Promise<string> {
-	let content_replaced = content;
-	// biome-ignore lint/style/noNonNullAssertion: TODO
-	const folders = vscode.workspace.workspaceFolders!;
-	if (folders.length == 1) {
-		content_replaced = content_replaced.replace(
-			"${workspaceFolder}",
-			// biome-ignore lint/style/noNonNullAssertion: TODO
-			folders[0]!.uri.toString(),
-		);
-	}
-	try {
-		const uri = vscode.Uri.parse(content_replaced, true);
-		if (uri.scheme == "file") {
-			return await promisify(readFile)(uri.fsPath, "utf-8");
-		} else if (["http", "https"].includes(uri.scheme)) {
-			return await fetch(content).then((result) => result.text());
-		} else {
-			throw new Error(`unknown scheme \`${uri.scheme}\``);
-		}
-	} catch (exception: unknown) {
-		log.warn(`Failed to parse URI: ${content_replaced}`, exception);
-		return content;
-	}
-}
-
-async function mapObjectAsync<T, U>(
-	object: Record<string, T>,
-	functionn: (value: T) => Promise<U>,
-	handleError?: (key: string, value: T, error: unknown) => void,
-): Promise<Record<string, U>> {
-	// biome-ignore lint/suspicious/noExplicitAny: Signature comes from upstream
-	const map = async ([key, value]: [any, any]) => {
-		try {
-			const mapped = await functionn(value);
-
-			return [key, mapped];
-		} catch (exception) {
-			if (handleError) {
-				handleError(key, value, exception);
-			}
-			return undefined;
-		}
-	};
-	const entries = await Promise.all(Object.entries(object).map(map));
-
-	return Object.fromEntries(entries.filter((entry) => entry !== undefined));
-}
-
-=======
-		diagnostics: config.diagnostics!,
-		trace: config.trace!,
-		inlayHints: config.inlayHints!,
-	};
-}
-
->>>>>>> 842a145c
 export class Ctx implements WgslAnalyzerExtensionApi {
 	readonly statusBar: vscode.StatusBarItem;
 	readonly config: Config;
@@ -453,13 +379,9 @@
 		log.info("Disposing language client");
 		this.updateCommands("disable");
 		// we give the server 100ms to stop gracefully
-<<<<<<< HEAD
 		await this.client?.stop(100).catch((_: unknown) => {
 			// failing to stop is not worth handling
 		});
-=======
-		await this.client?.stop(100).catch((_) => { });
->>>>>>> 842a145c
 		await this.disposeClient();
 	}
 
